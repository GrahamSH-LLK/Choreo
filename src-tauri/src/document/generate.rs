--- conflicted
+++ resolved
@@ -38,43 +38,10 @@
     rx
 }
 
-<<<<<<< HEAD
 pub fn convert_constraints_to_index(
     path_snapshot: &ChoreoPath<f64>,
     num_wpts: usize,
 ) -> (Vec<ConstraintIDX<f64>>, Vec<bool>) {
-=======
-#[tauri::command]
-pub async fn generate(
-    chor: Project,
-    traj: Traj,
-    // The handle referring to this path for the solver state callback
-    handle: i64,
-) -> Result<Traj> {
-    let mut path_builder = SwervePathBuilder::new();
-    let mut wpt_cnt: usize = 0;
-    // tracks which idxs were guess points, which get added differently and require
-    // adjusting indexes after them
-    let mut guess_point_idxs: Vec<usize> = Vec::new();
-    let mut control_interval_counts: Vec<usize> = Vec::new();
-    let mut guess_points_after_waypoint: Vec<Pose2d> = Vec::new();
-
-    let snapshot = traj.path.snapshot();
-
-    let path = &snapshot.waypoints;
-
-    if path.len() < 2 {
-        return Err(ChoreoError::OutOfBounds("Waypoints", "at least 2"));
-    }
-    let counts_vec = guess_control_interval_counts(&chor.config, &traj)?;
-    if counts_vec.len() != path.len() {
-        return Err(ChoreoError::Inequality(
-            "Control interval counts",
-            "waypoint count",
-        ));
-    }
-    let num_wpts = path.len();
->>>>>>> 8314cd33
     let mut constraint_idx = Vec::<ConstraintIDX<f64>>::new();
     // Step 1; Find out which waypoints are unconstrained in translation and heading
     // and also not the endpoint of another constraint.
@@ -124,7 +91,6 @@
 }
 
 #[tauri::command]
-#[allow(clippy::too_many_lines)]
 pub async fn generate(
     chor: Project,
     traj: Traj,
