
<<<<<<< HEAD
use std::{
    str::FromStr,
=======
use std::sync::mpsc::{channel, Sender};
use std::sync::OnceLock;
use std::thread;
use std::{fs, path::Path};
use tauri::regex::{escape, Regex};

use tauri::{
    api::{dialog::blocking::FileDialogBuilder, file},
    Manager,
>>>>>>> 4de6fb84
};



mod state;

use crate::state::{
    constraint::{add_constraint, get_constraint, Constraint, Constraints},
    path::{
        add_path_waypoint, add_path_waypoint_impl, generate_trajectory, get_path_waypoints, get_path_waypoints_impl
    },
    waypoint::{
        add_waypoint, add_waypoint_impl, get_waypoint, get_waypoint_impl, update_waypoint,
        update_waypoint_impl,
    },
};
use state::{
    constraint, path, robotconfig,
    waypoint::{self, PartialWaypoint, Waypoint},
};
use tauri::{Manager};

pub async fn create_tables(pool: &Pool<Sqlite>) -> Result<(), Error> {
    waypoint::create_waypoint_table(pool).await?;
    path::create_path_tables(pool).await?;
    robotconfig::create_robot_config_table(pool).await?;
    constraint::create_constraint_tables(pool).await
}
use sqlx::{
    sqlite::{SqliteConnectOptions, SqlitePoolOptions},
    Error, Pool, Sqlite,
};

#[tauri::command]
async fn generate_traj(handle: tauri::AppHandle) {
    let pool = handle.state::<Pool<Sqlite>>();
    println!("{:?}", generate_trajectory(&pool, 2).await);
}
async fn test_db(handle: tauri::AppHandle) {
    let pool = handle.state::<Pool<Sqlite>>();
    let id = add_waypoint_impl(&pool, &Waypoint::new()).await;
    println!("{:?}", id);
    let first_id = id.unwrap();
    let id2 = add_waypoint_impl(&pool, &Waypoint::new()).await;
    println!("{:?}", id2);
    let second_id = id2.unwrap();
    println!("{:?}", get_waypoint_impl(&pool, &first_id).await);

    // let mut update = PartialWaypoint::default();
    // update.x=Some(1.0f64);
    let update = serde_json::from_str::<PartialWaypoint>("{\"y\":1.0}").unwrap();
    println!(
        "{:?}",
        update_waypoint_impl(&pool, &first_id, update.clone()).await
    );
    println!("{:?}", get_waypoint_impl(&pool, &first_id).await);

    let path_id = 2;
    println!(
        "add to path: {:?}",
        add_path_waypoint_impl(&pool, &path_id, &first_id).await
    );
    println!(
        "add to path: {:?}",
        add_path_waypoint_impl(&pool, &path_id, &second_id).await
    );
    println!(
        "add to path: {:?}",
        add_path_waypoint_impl(
            &pool,
            &path_id,
            &add_waypoint_impl(&pool, &Waypoint::new()).await.unwrap()
        )
        .await
    );
    let path = get_path_waypoints_impl(&pool, &path_id).await.unwrap();
    println!("get path: {:?}", path);

    // path vector is now out of date
    // let path = get_path_waypoints_impl(&pool, &path_id).await.unwrap();
    // println!("get path: {:?}",path);
    //println!("robot config {:?}", get_robot_config_impl(&pool).await);
    // let config_update = serde_json::from_str::<PartialChoreoRobotConfig>("{\"mass\":50.0, \"motor_max_velocity\":4000}").unwrap();
    // println!("updated {:?}", update_robot_config_impl(&pool, config_update).await);
    // println!("robot config {:?}", get_robot_config_impl(&pool).await);
    let cons = add_constraint(
        &pool,
        &path_id,
        &Constraint::of(&Constraints.wpt_velocity_direction)
    )
    .await.unwrap();
    println!(
        "add constraint {:?}",
        cons
    );
    println!(
        "constraint {:?}", serde_json::to_string(&get_constraint(&pool, &cons).await.unwrap()).unwrap()
    );
}
<<<<<<< HEAD
fn main() {
    /*
        let mut pt1 = Waypoint::new();
        let mut pt2 = Waypoint::new();
        pt2.x = 1.0;
        pt2.y = 1.0;
        let mut path = Path::new();
        let id1  = path.add_waypoint(pt1);
        path.add_waypoint(pt2);
        //let constraint = path.get_constraint(path.add_constraint(&Constraints.WptZeroVelocity));


        //path.get_constraint(constraint).scope = ConstraintScope::wpt(WaypointScope::uuid(id1));
        path.delete_waypoint(id1);
        //  {
        //     config: ChoreoRobotConfig::default(),
        //     waypoints: vec![
        //         pt2,
        //         pt1
        //     ],
        //     constraints: vec![
        //         Constraint {
        //             scope: ConstraintScope::sgmt(
        //                 WaypointScope::first,
        //                 WaypointScope::uuid(pt1)),
        //             data: ConstraintData::WptZeroVelocity{} }
        //     ]
        // };

        path.generate_trajectory();

        let ser = serde_json::to_string_pretty(&path);

        if ser.is_ok() {
            let ser = ser.unwrap();
            println!("{}", ser);
            //println!("{:?}", scopeToWaypointID(&path.waypoints, &path.constraints.first().unwrap().scope.0));
            let newPath = serde_json::from_str::<Path>(ser.as_str());
            if newPath.is_ok() {
                //println!("{:?}", scopeToWaypointID(&path.waypoints, &path.constraints.first().unwrap().scope.1));
=======

#[derive(Debug, serde::Serialize, serde::Deserialize, Clone)]
struct ProgressUpdate {
    traj: HolonomicTrajectory,
    handle: i64,
}

#[allow(non_snake_case)]
#[tauri::command]
async fn generate_trajectory(
    _app_handle: tauri::AppHandle,
    path: Vec<ChoreoWaypoint>,
    config: ChoreoRobotConfig,
    constraints: Vec<Constraints>,
    circleObstacles: Vec<CircleObstacle>,
    polygonObstacles: Vec<PolygonObstacle>,
    // The handle referring to this path for the solver state callback
    handle: i64,
) -> Result<HolonomicTrajectory, String> {
    let mut path_builder = SwervePathBuilder::new();
    let mut wpt_cnt: usize = 0;
    let mut rm: Vec<usize> = Vec::new();
    let mut control_interval_counts: Vec<usize> = Vec::new();
    let mut guess_points_after_waypoint: Vec<InitialGuessPoint> = Vec::new();
    for i in 0..path.len() {
        let wpt: &ChoreoWaypoint = &path[i];
        if wpt.isInitialGuess {
            let guess_point: InitialGuessPoint = InitialGuessPoint {
                x: wpt.x,
                y: wpt.y,
                heading: wpt.heading,
            };
            guess_points_after_waypoint.push(guess_point);
            rm.push(i);
            if let Some(last) = control_interval_counts.last_mut() {
                *last += wpt.controlIntervalCount;
            }
        } else {
            if wpt_cnt > 0 {
                path_builder.sgmt_initial_guess_points(wpt_cnt - 1, &guess_points_after_waypoint);
            }

            guess_points_after_waypoint.clear();
            if wpt.headingConstrained && wpt.translationConstrained {
                path_builder.pose_wpt(wpt_cnt, wpt.x, wpt.y, wpt.heading);
                wpt_cnt += 1;
            } else if wpt.translationConstrained {
                path_builder.translation_wpt(wpt_cnt, wpt.x, wpt.y, wpt.heading);
                wpt_cnt += 1;
            } else {
                path_builder.empty_wpt(wpt_cnt, wpt.x, wpt.y, wpt.heading);
                wpt_cnt += 1;
            }
            if i != path.len() - 1 {
                control_interval_counts.push(wpt.controlIntervalCount);
            }
        }
    }

    path_builder.set_control_interval_counts(control_interval_counts);

    for constraint in &constraints {
        match constraint {
            Constraints::WptVelocityDirection { scope, direction } => {
                if let ChoreoConstraintScope::Waypoint(idx) = scope {
                    path_builder.wpt_linear_velocity_direction(fix_scope(idx[0], &rm), *direction);
                }
            }
            Constraints::WptZeroVelocity { scope } => {
                if let ChoreoConstraintScope::Waypoint(idx) = scope {
                    path_builder.wpt_linear_velocity_max_magnitude(fix_scope(idx[0], &rm), 0.0f64);
                }
            }
            Constraints::StopPoint { scope } => {
                if let ChoreoConstraintScope::Waypoint(idx) = scope {
                    path_builder.wpt_linear_velocity_max_magnitude(fix_scope(idx[0], &rm), 0.0f64);
                    path_builder.wpt_angular_velocity(fix_scope(idx[0], &rm), 0.0);
                }
            }
            Constraints::MaxVelocity { scope, velocity } => match scope {
                ChoreoConstraintScope::Waypoint(idx) => path_builder
                    .wpt_linear_velocity_max_magnitude(fix_scope(idx[0], &rm), *velocity),
                ChoreoConstraintScope::Segment(idx) => path_builder
                    .sgmt_linear_velocity_max_magnitude(
                        fix_scope(idx[0], &rm),
                        fix_scope(idx[1], &rm),
                        *velocity,
                    ),
            },
            Constraints::ZeroAngularVelocity { scope } => match scope {
                ChoreoConstraintScope::Waypoint(idx) => {
                    path_builder.wpt_angular_velocity(fix_scope(idx[0], &rm), 0.0)
                }
                ChoreoConstraintScope::Segment(idx) => path_builder.sgmt_angular_velocity(
                    fix_scope(idx[0], &rm),
                    fix_scope(idx[1], &rm),
                    0.0,
                ),
            },
            Constraints::StraightLine { scope } => {
                if let ChoreoConstraintScope::Segment(idx) = scope {
                    for point in idx[0]..idx[1] {
                        let this_pt = fix_scope(point, &rm);
                        let next_pt = fix_scope(point + 1, &rm);
                        if this_pt != fix_scope(idx[0], &rm) {
                            // points in between straight-line segments are automatically zero-velocity points
                            path_builder.wpt_linear_velocity_max_magnitude(this_pt, 0.0f64);
                        }
                        let x1 = path[this_pt].x;
                        let x2 = path[next_pt].x;
                        let y1 = path[this_pt].y;
                        let y2 = path[next_pt].y;
                        path_builder.sgmt_linear_velocity_direction(
                            this_pt,
                            next_pt,
                            (y2 - y1).atan2(x2 - x1),
                        )
                    }
                }
>>>>>>> 4de6fb84
            }
        }
<<<<<<< HEAD
    */
    tauri::Builder::default()
        .setup(|app| {
            let handle = app.handle();
            let handle2 = app.handle();
            tauri::async_runtime::spawn(async move {
                let sqlite_opts = SqliteConnectOptions::from_str(":memory:").unwrap();

                // min_connections = 3 to prevent the DB from being wiped randomly
                let pool = SqlitePoolOptions::new()
                    .min_connections(3)
                    .max_connections(10) // default is 10
                    .connect_with(sqlite_opts)
                    .await
                    .unwrap();

                println!("{:?}", create_tables(&pool).await);
                handle.manage(pool);
                test_db(handle).await;
                let pool = handle2.state::<Pool<Sqlite>>();
                println!("{:?}", generate_trajectory(&pool, 2).await)
            });
            Ok(())
            // define in memory DB connection options
=======
    }
    let half_wheel_base = config.wheelbase / 2.0;
    let half_track_width = config.trackWidth / 2.0;
    let drivetrain = SwerveDrivetrain {
        mass: config.mass,
        moi: config.rotationalInertia,
        modules: vec![
            SwerveModule {
                x: half_wheel_base,
                y: half_track_width,
                wheel_radius: config.wheelRadius,
                wheel_max_angular_velocity: config.wheelMaxVelocity,
                wheel_max_torque: config.wheelMaxTorque,
            },
            SwerveModule {
                x: half_wheel_base,
                y: -half_track_width,
                wheel_radius: config.wheelRadius,
                wheel_max_angular_velocity: config.wheelMaxVelocity,
                wheel_max_torque: config.wheelMaxTorque,
            },
            SwerveModule {
                x: -half_wheel_base,
                y: half_track_width,
                wheel_radius: config.wheelRadius,
                wheel_max_angular_velocity: config.wheelMaxVelocity,
                wheel_max_torque: config.wheelMaxTorque,
            },
            SwerveModule {
                x: -half_wheel_base,
                y: -half_track_width,
                wheel_radius: config.wheelRadius,
                wheel_max_angular_velocity: config.wheelMaxVelocity,
                wheel_max_torque: config.wheelMaxTorque,
            },
        ],
    };

    path_builder.set_bumpers(config.bumperLength, config.bumperWidth);
    path_builder.add_progress_callback(solver_status_callback);
    // Skip obstacles for now while we figure out whats wrong with them
    for o in circleObstacles {
        path_builder.sgmt_circle_obstacle(0, wpt_cnt - 1, o.x, o.y, o.radius);
    }

    // Skip obstacles for now while we figure out whats wrong with them
    for o in polygonObstacles {
        path_builder.sgmt_polygon_obstacle(0, wpt_cnt - 1, o.x, o.y, o.radius);
    }
    path_builder.set_drivetrain(&drivetrain);
    path_builder.generate(true, handle)
}

/**
 * A OnceLock is a synchronization primitive that can be written to once. Used here to
 * create a read-only static reference to the sender, even though the sender can't be
 * constructed in a static context.
 */
static PROGRESS_SENDER_LOCK: OnceLock<Sender<ProgressUpdate>> = OnceLock::new();
fn solver_status_callback(traj: HolonomicTrajectory, handle: i64) {
    let tx_opt = PROGRESS_SENDER_LOCK.get();
    if let Some(tx) = tx_opt {
        let _ = tx.send(ProgressUpdate { traj, handle });
    };
}
fn main() {
    let (tx, rx) = channel::<ProgressUpdate>();
    PROGRESS_SENDER_LOCK.get_or_init(move || tx);

    tauri::Builder::default()
        .setup(|app| {
            let progress_emitter = app.handle().clone();
            thread::spawn(move || {
                for received in rx {
                    let _ = progress_emitter.emit_all("solver-status", received);
                }
            });
            Ok(())
>>>>>>> 4de6fb84
        })
        .invoke_handler(tauri::generate_handler![
            add_waypoint,
            update_waypoint,
            add_path_waypoint,
            get_path_waypoints,
            get_waypoint,
            generate_traj
        ])
        //     generate_trajectory,
        //     cancel,
        //     open_file_dialog,
        //     file_event_payload_from_dir,
        //     save_file,
        //     contains_build_gradle,
        //     delete_file,
        //     delete_dir,
        //     delete_traj_segments,
        //     open_file_app
        // ])
        .run(tauri::generate_context!())
        .expect("error while running tauri application");
}<|MERGE_RESOLUTION|>--- conflicted
+++ resolved
@@ -1,18 +1,6 @@
 
-<<<<<<< HEAD
 use std::{
     str::FromStr,
-=======
-use std::sync::mpsc::{channel, Sender};
-use std::sync::OnceLock;
-use std::thread;
-use std::{fs, path::Path};
-use tauri::regex::{escape, Regex};
-
-use tauri::{
-    api::{dialog::blocking::FileDialogBuilder, file},
-    Manager,
->>>>>>> 4de6fb84
 };
 
 
@@ -22,7 +10,8 @@
 use crate::state::{
     constraint::{add_constraint, get_constraint, Constraint, Constraints},
     path::{
-        add_path_waypoint, add_path_waypoint_impl, generate_trajectory, get_path_waypoints, get_path_waypoints_impl
+        add_path_waypoint, add_path_waypoint_impl, generate_trajectory, get_path_waypoints, get_path_waypoints_impl,
+        delete_path_waypoint
     },
     waypoint::{
         add_waypoint, add_waypoint_impl, get_waypoint, get_waypoint_impl, update_waypoint,
@@ -112,7 +101,6 @@
         "constraint {:?}", serde_json::to_string(&get_constraint(&pool, &cons).await.unwrap()).unwrap()
     );
 }
-<<<<<<< HEAD
 fn main() {
     /*
         let mut pt1 = Waypoint::new();
@@ -153,130 +141,8 @@
             let newPath = serde_json::from_str::<Path>(ser.as_str());
             if newPath.is_ok() {
                 //println!("{:?}", scopeToWaypointID(&path.waypoints, &path.constraints.first().unwrap().scope.1));
-=======
-
-#[derive(Debug, serde::Serialize, serde::Deserialize, Clone)]
-struct ProgressUpdate {
-    traj: HolonomicTrajectory,
-    handle: i64,
-}
-
-#[allow(non_snake_case)]
-#[tauri::command]
-async fn generate_trajectory(
-    _app_handle: tauri::AppHandle,
-    path: Vec<ChoreoWaypoint>,
-    config: ChoreoRobotConfig,
-    constraints: Vec<Constraints>,
-    circleObstacles: Vec<CircleObstacle>,
-    polygonObstacles: Vec<PolygonObstacle>,
-    // The handle referring to this path for the solver state callback
-    handle: i64,
-) -> Result<HolonomicTrajectory, String> {
-    let mut path_builder = SwervePathBuilder::new();
-    let mut wpt_cnt: usize = 0;
-    let mut rm: Vec<usize> = Vec::new();
-    let mut control_interval_counts: Vec<usize> = Vec::new();
-    let mut guess_points_after_waypoint: Vec<InitialGuessPoint> = Vec::new();
-    for i in 0..path.len() {
-        let wpt: &ChoreoWaypoint = &path[i];
-        if wpt.isInitialGuess {
-            let guess_point: InitialGuessPoint = InitialGuessPoint {
-                x: wpt.x,
-                y: wpt.y,
-                heading: wpt.heading,
-            };
-            guess_points_after_waypoint.push(guess_point);
-            rm.push(i);
-            if let Some(last) = control_interval_counts.last_mut() {
-                *last += wpt.controlIntervalCount;
-            }
-        } else {
-            if wpt_cnt > 0 {
-                path_builder.sgmt_initial_guess_points(wpt_cnt - 1, &guess_points_after_waypoint);
-            }
-
-            guess_points_after_waypoint.clear();
-            if wpt.headingConstrained && wpt.translationConstrained {
-                path_builder.pose_wpt(wpt_cnt, wpt.x, wpt.y, wpt.heading);
-                wpt_cnt += 1;
-            } else if wpt.translationConstrained {
-                path_builder.translation_wpt(wpt_cnt, wpt.x, wpt.y, wpt.heading);
-                wpt_cnt += 1;
-            } else {
-                path_builder.empty_wpt(wpt_cnt, wpt.x, wpt.y, wpt.heading);
-                wpt_cnt += 1;
-            }
-            if i != path.len() - 1 {
-                control_interval_counts.push(wpt.controlIntervalCount);
             }
         }
-    }
-
-    path_builder.set_control_interval_counts(control_interval_counts);
-
-    for constraint in &constraints {
-        match constraint {
-            Constraints::WptVelocityDirection { scope, direction } => {
-                if let ChoreoConstraintScope::Waypoint(idx) = scope {
-                    path_builder.wpt_linear_velocity_direction(fix_scope(idx[0], &rm), *direction);
-                }
-            }
-            Constraints::WptZeroVelocity { scope } => {
-                if let ChoreoConstraintScope::Waypoint(idx) = scope {
-                    path_builder.wpt_linear_velocity_max_magnitude(fix_scope(idx[0], &rm), 0.0f64);
-                }
-            }
-            Constraints::StopPoint { scope } => {
-                if let ChoreoConstraintScope::Waypoint(idx) = scope {
-                    path_builder.wpt_linear_velocity_max_magnitude(fix_scope(idx[0], &rm), 0.0f64);
-                    path_builder.wpt_angular_velocity(fix_scope(idx[0], &rm), 0.0);
-                }
-            }
-            Constraints::MaxVelocity { scope, velocity } => match scope {
-                ChoreoConstraintScope::Waypoint(idx) => path_builder
-                    .wpt_linear_velocity_max_magnitude(fix_scope(idx[0], &rm), *velocity),
-                ChoreoConstraintScope::Segment(idx) => path_builder
-                    .sgmt_linear_velocity_max_magnitude(
-                        fix_scope(idx[0], &rm),
-                        fix_scope(idx[1], &rm),
-                        *velocity,
-                    ),
-            },
-            Constraints::ZeroAngularVelocity { scope } => match scope {
-                ChoreoConstraintScope::Waypoint(idx) => {
-                    path_builder.wpt_angular_velocity(fix_scope(idx[0], &rm), 0.0)
-                }
-                ChoreoConstraintScope::Segment(idx) => path_builder.sgmt_angular_velocity(
-                    fix_scope(idx[0], &rm),
-                    fix_scope(idx[1], &rm),
-                    0.0,
-                ),
-            },
-            Constraints::StraightLine { scope } => {
-                if let ChoreoConstraintScope::Segment(idx) = scope {
-                    for point in idx[0]..idx[1] {
-                        let this_pt = fix_scope(point, &rm);
-                        let next_pt = fix_scope(point + 1, &rm);
-                        if this_pt != fix_scope(idx[0], &rm) {
-                            // points in between straight-line segments are automatically zero-velocity points
-                            path_builder.wpt_linear_velocity_max_magnitude(this_pt, 0.0f64);
-                        }
-                        let x1 = path[this_pt].x;
-                        let x2 = path[next_pt].x;
-                        let y1 = path[this_pt].y;
-                        let y2 = path[next_pt].y;
-                        path_builder.sgmt_linear_velocity_direction(
-                            this_pt,
-                            next_pt,
-                            (y2 - y1).atan2(x2 - x1),
-                        )
-                    }
-                }
->>>>>>> 4de6fb84
-            }
-        }
-<<<<<<< HEAD
     */
     tauri::Builder::default()
         .setup(|app| {
@@ -301,88 +167,9 @@
             });
             Ok(())
             // define in memory DB connection options
-=======
-    }
-    let half_wheel_base = config.wheelbase / 2.0;
-    let half_track_width = config.trackWidth / 2.0;
-    let drivetrain = SwerveDrivetrain {
-        mass: config.mass,
-        moi: config.rotationalInertia,
-        modules: vec![
-            SwerveModule {
-                x: half_wheel_base,
-                y: half_track_width,
-                wheel_radius: config.wheelRadius,
-                wheel_max_angular_velocity: config.wheelMaxVelocity,
-                wheel_max_torque: config.wheelMaxTorque,
-            },
-            SwerveModule {
-                x: half_wheel_base,
-                y: -half_track_width,
-                wheel_radius: config.wheelRadius,
-                wheel_max_angular_velocity: config.wheelMaxVelocity,
-                wheel_max_torque: config.wheelMaxTorque,
-            },
-            SwerveModule {
-                x: -half_wheel_base,
-                y: half_track_width,
-                wheel_radius: config.wheelRadius,
-                wheel_max_angular_velocity: config.wheelMaxVelocity,
-                wheel_max_torque: config.wheelMaxTorque,
-            },
-            SwerveModule {
-                x: -half_wheel_base,
-                y: -half_track_width,
-                wheel_radius: config.wheelRadius,
-                wheel_max_angular_velocity: config.wheelMaxVelocity,
-                wheel_max_torque: config.wheelMaxTorque,
-            },
-        ],
-    };
-
-    path_builder.set_bumpers(config.bumperLength, config.bumperWidth);
-    path_builder.add_progress_callback(solver_status_callback);
-    // Skip obstacles for now while we figure out whats wrong with them
-    for o in circleObstacles {
-        path_builder.sgmt_circle_obstacle(0, wpt_cnt - 1, o.x, o.y, o.radius);
-    }
-
-    // Skip obstacles for now while we figure out whats wrong with them
-    for o in polygonObstacles {
-        path_builder.sgmt_polygon_obstacle(0, wpt_cnt - 1, o.x, o.y, o.radius);
-    }
-    path_builder.set_drivetrain(&drivetrain);
-    path_builder.generate(true, handle)
-}
-
-/**
- * A OnceLock is a synchronization primitive that can be written to once. Used here to
- * create a read-only static reference to the sender, even though the sender can't be
- * constructed in a static context.
- */
-static PROGRESS_SENDER_LOCK: OnceLock<Sender<ProgressUpdate>> = OnceLock::new();
-fn solver_status_callback(traj: HolonomicTrajectory, handle: i64) {
-    let tx_opt = PROGRESS_SENDER_LOCK.get();
-    if let Some(tx) = tx_opt {
-        let _ = tx.send(ProgressUpdate { traj, handle });
-    };
-}
-fn main() {
-    let (tx, rx) = channel::<ProgressUpdate>();
-    PROGRESS_SENDER_LOCK.get_or_init(move || tx);
-
-    tauri::Builder::default()
-        .setup(|app| {
-            let progress_emitter = app.handle().clone();
-            thread::spawn(move || {
-                for received in rx {
-                    let _ = progress_emitter.emit_all("solver-status", received);
-                }
-            });
-            Ok(())
->>>>>>> 4de6fb84
         })
         .invoke_handler(tauri::generate_handler![
+            delete_path_waypoint,
             add_waypoint,
             update_waypoint,
             add_path_waypoint,
