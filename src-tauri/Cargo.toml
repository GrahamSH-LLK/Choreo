--- conflicted
+++ resolved
@@ -18,19 +18,13 @@
 tauri = { version = "1.6.0", features = [ "os-all", "window-close", "window-set-title", "path-all", "dialog", "dialog-confirm", "dialog-save", "dialog-open", "dialog-ask", "fs-all", "shell-open", "devtools"] }
 serde = { version = "1.0", features = ["derive"] }
 serde_json = "1.0"
-<<<<<<< HEAD
-trajoptlib = { git = "https://github.com/SleipnirGroup/TrajoptLib.git", rev = "c6ffca8d6cbbca00d219b2246ff153b279b3b602", features = ["sleipnir"] }
+trajoptlib = { git = "https://github.com/SleipnirGroup/TrajoptLib.git", rev = "fee4a12f90abcf96d2c09a6ef737cd29b8b706d3", features = ["sleipnir"] }
 slotmap = { version = "1.0.7", features = ["serde"] }
 sqlx = { version = "0.7", features = [ "runtime-tokio", "tls-native-tls", "sqlite" ] }
 open = "3"
 serde_with = "3.7.0"
-partially = {version = "0.2.1", features = ["derive"]}
+partially = {version = "0.2.1", features = ["derive"] }
 sqlxinsert = "0.10.0"
-=======
-trajoptlib = { git = "https://github.com/SleipnirGroup/TrajoptLib.git", rev = "fee4a12f90abcf96d2c09a6ef737cd29b8b706d3", features = ["sleipnir"] }
-open = "3"
-lazy_static = "1.4.0"
->>>>>>> 4de6fb84
 
 [features]
 # this feature is used for production builds or when `devPath` points to the filesystem
