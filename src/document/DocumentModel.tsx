import { Instance, types } from "mobx-state-tree";
import {
  SavedDocument,
  SavedTrajectorySample,
  SAVE_FILE_VERSION,
  updateToCurrent
} from "./DocumentSpecTypes";

import { invoke } from "@tauri-apps/api/tauri";
import { RobotConfigStore } from "./RobotConfigStore";
import { SelectableItemTypes, UIStateStore } from "./UIStateStore";
import { PathListStore } from "./PathListStore";
<<<<<<< HEAD
import { TrajectorySampleStore } from "./TrajectorySampleStore";
import { parseSolverError } from "./UIStateStore";
=======
import { UndoManager } from "mst-middlewares";
import { toast } from "react-toastify";
import "react-toastify/dist/ReactToastify.min.css";
>>>>>>> a5a8fda2

export const DocumentStore = types
  .model("DocumentStore", {
    pathlist: PathListStore,
    robotConfig: RobotConfigStore,
    splitTrajectoriesAtStopPoints: types.boolean,
    usesObstacles: types.boolean
  })
  .volatile((self) => ({
    history: UndoManager.create({}, { targetStore: self })
  }));

export interface IDocumentStore extends Instance<typeof DocumentStore> {}

const StateStore = types
  .model("StateStore", {
    uiState: UIStateStore,
    document: DocumentStore
  })
  .views((self) => ({
    asSavedDocument(): SavedDocument {
      return {
        version: SAVE_FILE_VERSION,
        robotConfiguration: self.document.robotConfig.asSavedRobotConfig(),
        paths: self.document.pathlist.asSavedPathList(),
        splitTrajectoriesAtStopPoints:
          self.document.splitTrajectoriesAtStopPoints,
        usesObstacles: self.document.usesObstacles
      };
    }
  }))
  .actions((self) => {
    return {
      afterCreate() {
        self.document.history = UndoManager.create(
          {},
          { targetStore: self.document }
        );
      },
      fromSavedDocument(document: any) {
        document = updateToCurrent(document);
        self.document.robotConfig.fromSavedRobotConfig(
          document.robotConfiguration
        );
        self.document.pathlist.fromSavedPathList(document.paths);
        self.document.splitTrajectoriesAtStopPoints =
          document.splitTrajectoriesAtStopPoints;
        self.document.usesObstacles = document.usesObstacles;
      },
      select(item: SelectableItemTypes) {
        self.uiState.setSelectedSidebarItem(item);
      },
      async generatePath(uuid: string) {
        const pathStore = self.document.pathlist.paths.get(uuid);
        if (pathStore === undefined) {
          throw "Path store is undefined";
        }

        return new Promise((resolve, reject) => {
          pathStore.fixWaypointHeadings();
          const controlIntervalOptResult =
            pathStore.optimizeControlIntervalCounts(self.document.robotConfig);
          if (controlIntervalOptResult !== undefined) {
            return new Promise((resolve, reject) =>
              reject(controlIntervalOptResult)
            );
          }
          if (pathStore.waypoints.length < 2) {
            return;
          }
          pathStore.constraints.forEach((constraint) => {
            if (constraint.issues.length > 0) {
              reject(constraint.issues.join(", "));
            }
          });
          pathStore.waypoints.forEach((wpt, idx) => {
            if (wpt.isInitialGuess) {
              if (idx == 0) {
                reject("Cannot start a path with an initial guess point.");
              } else if (idx == pathStore.waypoints.length - 1) {
                reject("Cannot end a path with an initial guess point.");
              }
            }
            if (wpt.isInitialGuess) {
              if (idx == 0) {
                reject("Cannot start a path with an initial guess point.");
              } else if (idx == pathStore.waypoints.length - 1) {
                reject("Cannot end a path with an initial guess point.");
              }
            }
          });
          pathStore.setGenerating(true);
          resolve(pathStore);
        })
<<<<<<< HEAD
        .catch((err)=>{
          console.error(err)
          self.uiState.setSnackbarError(parseSolverError(JSON.stringify(err)));
          self.uiState.setSnackbarOpen(true)
        })
        .finally(() => {
          pathStore.setGenerating(false);
=======
          .then(
            () =>
              invoke("generate_trajectory", {
                path: pathStore.waypoints,
                config: self.document.robotConfig.asSolverRobotConfig(),
                constraints: pathStore.asSolverPath().constraints,
                circleObstacles: pathStore.asSolverPath().circleObstacles,
                polygonObstacles: []
              }),
            (e) => e
          )
          .then(
            (rust_traj) => {
              const newTraj: Array<SavedTrajectorySample> = [];
              rust_traj.samples.forEach((samp) => {
                newTraj.push({
                  x: samp.x,
                  y: samp.y,
                  heading: samp.heading,
                  angularVelocity: samp.angular_velocity,
                  velocityX: samp.velocity_x,
                  velocityY: samp.velocity_y,
                  timestamp: samp.timestamp
                });
              });
              pathStore.setTrajectory(newTraj);
              if (newTraj.length == 0) throw "No traj";
            },
            (e) => {
              console.error(e);
              if ((e as string).includes("Infeasible_Problem_Detected")) {
                throw "Infeasible Problem Detected";
              }
              if ((e as string).includes("Maximum_Iterations_Exceeded")) {
                throw "Maximum Iterations Exceeded";
              }
              throw e;
            }
          )
          .finally(() => {
            pathStore.setGenerating(false);
            self.uiState.setPathAnimationTimestamp(0);
          });
      }
    };
  })
  .actions((self) => {
    return {
      generatePathWithToasts(activePathUUID: string) {
        const path = self.document.pathlist.paths.get(activePathUUID)!;
        if (path.generating) {
          return Promise.resolve();
        }
        toast.dismiss();

        const pathName = path.name;
        if (pathName === undefined) {
          toast.error("Tried to generate unknown path.");
        }
        return toast.promise(self.generatePath(activePathUUID), {
          success: {
            render({ data, toastProps }) {
              return `Generated "${pathName}"`;
            }
          },

          error: {
            render({ data, toastProps }) {
              console.error(data);
              if ((data as string).includes("User_Requested_Stop")) {
                toastProps.style = { visibility: "hidden" };
                return `Cancelled "${pathName}"`;
              }
              return `Can't generate "${pathName}": ` + (data as string);
            }
          }
>>>>>>> a5a8fda2
        });
      },
      zoomToFitWaypoints() {
        const waypoints = self.document.pathlist.activePath.waypoints;
        if (waypoints.length <= 0) {
          return;
        }

        let xMin = Infinity;
        let xMax = -Infinity;
        let yMin = Infinity;
        let yMax = -Infinity;

        for (const waypoint of waypoints) {
          xMin = Math.min(xMin, waypoint.x);
          xMax = Math.max(xMax, waypoint.x);
          yMin = Math.min(yMin, waypoint.y);
          yMax = Math.max(yMax, waypoint.y);
        }

        const x = (xMin + xMax) / 2;
        const y = (yMin + yMax) / 2;
        let k = 10 / (xMax - xMin) + 0.01;

        // x-scaling desmos graph: https://www.desmos.com/calculator/5ie360vse3

        if (k > 1.7) {
          k = 1.7;
        }

        this.callCenter(x, y, k);
      },

      // x, y, k are the center coordinates (x, y) and scale factor (k)
      callCenter(x: number, y: number, k: number) {
        window.dispatchEvent(
          new CustomEvent("center", { detail: { x, y, k } })
        );
      }
    };
  })
  .actions((self) => {
    return {
      setSplitTrajectoriesAtStopPoints(split: boolean) {
        self.document.splitTrajectoriesAtStopPoints = split;
      },
      setUsesObstacles(usesObstacles: boolean) {
        self.document.usesObstacles = usesObstacles;
      }
    };
  });

export default StateStore;
export interface IStateStore extends Instance<typeof StateStore> {}<|MERGE_RESOLUTION|>--- conflicted
+++ resolved
@@ -10,14 +10,10 @@
 import { RobotConfigStore } from "./RobotConfigStore";
 import { SelectableItemTypes, UIStateStore } from "./UIStateStore";
 import { PathListStore } from "./PathListStore";
-<<<<<<< HEAD
-import { TrajectorySampleStore } from "./TrajectorySampleStore";
-import { parseSolverError } from "./UIStateStore";
-=======
 import { UndoManager } from "mst-middlewares";
 import { toast } from "react-toastify";
 import "react-toastify/dist/ReactToastify.min.css";
->>>>>>> a5a8fda2
+import { parseSolverError } from "./UIStateStore";
 
 export const DocumentStore = types
   .model("DocumentStore", {
@@ -112,15 +108,6 @@
           pathStore.setGenerating(true);
           resolve(pathStore);
         })
-<<<<<<< HEAD
-        .catch((err)=>{
-          console.error(err)
-          self.uiState.setSnackbarError(parseSolverError(JSON.stringify(err)));
-          self.uiState.setSnackbarOpen(true)
-        })
-        .finally(() => {
-          pathStore.setGenerating(false);
-=======
           .then(
             () =>
               invoke("generate_trajectory", {
@@ -160,6 +147,11 @@
               throw e;
             }
           )
+          .catch((err) => {
+            console.error(err)
+            self.uiState.setSnackbarError(parseSolverError(JSON.stringify(err)));
+            self.uiState.setSnackbarOpen(true)
+          })
           .finally(() => {
             pathStore.setGenerating(false);
             self.uiState.setPathAnimationTimestamp(0);
@@ -197,7 +189,6 @@
               return `Can't generate "${pathName}": ` + (data as string);
             }
           }
->>>>>>> a5a8fda2
         });
       },
       zoomToFitWaypoints() {
