--- conflicted
+++ resolved
@@ -43,11 +43,7 @@
 }
 
 def artifactGroupId = 'choreo'
-<<<<<<< HEAD
-def baseArtifactId = 'Choreo'
-=======
 def baseArtifactId = 'ChoreoLib'
->>>>>>> 1a018527
 def zipBaseName = "_GROUP_choreo_ID_${baseArtifactId}-cpp_CLS"
 def javaBaseName = "_GROUP_choreo_ID_${baseArtifactId}-java_CLS"
 
