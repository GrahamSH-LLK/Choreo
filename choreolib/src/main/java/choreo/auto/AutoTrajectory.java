// Copyright (c) Choreo contributors

package choreo.auto;

import choreo.Choreo.TrajectoryLogger;
import choreo.auto.AutoFactory.AutoBindings;
import choreo.trajectory.DifferentialSample;
import choreo.trajectory.SwerveSample;
import choreo.trajectory.Trajectory;
import choreo.trajectory.TrajectorySample;
import choreo.util.AllianceFlipUtil;
import edu.wpi.first.math.geometry.Pose2d;
import edu.wpi.first.math.geometry.Translation2d;
import edu.wpi.first.math.util.Units;
import edu.wpi.first.wpilibj.DriverStation;
import edu.wpi.first.wpilibj.Timer;
import edu.wpi.first.wpilibj2.command.Command;
import edu.wpi.first.wpilibj2.command.FunctionalCommand;
import edu.wpi.first.wpilibj2.command.Subsystem;
import edu.wpi.first.wpilibj2.command.button.Trigger;
import java.util.Optional;
import java.util.function.BiConsumer;
import java.util.function.BooleanSupplier;
import java.util.function.Supplier;

/**
 * A class that represents a trajectory that can be used in an autonomous routine and have triggers
 * based off of it.
 */
public class AutoTrajectory {
  // For any devs looking through this class wondering
  // about all the type casting and `?` for generics it's intentional.
  // My goal was to make the sample type minimally leak into user code
  // so you don't have to retype the sample type everywhere in your auto
  // code. This also makes the places with generics exposed to users few
  // and far between. This helps with more novice users

  private static final double DEFAULT_TOLERANCE_METERS = Units.inchesToMeters(3);

  private final String name;
  private final Trajectory<? extends TrajectorySample<?>> trajectory;
  private final TrajectoryLogger<? extends TrajectorySample<?>> trajectoryLogger;
  private final Supplier<Pose2d> poseSupplier;
  private final BiConsumer<Pose2d, ? extends TrajectorySample<?>> controller;
  private final BooleanSupplier mirrorTrajectory;
  private final Timer timer = new Timer();
  private final Subsystem driveSubsystem;
  private final AutoRoutine routine;

  /**
   * A way to create slightly less triggers for alot of actions. Not static as to not leak triggers
   * made here into another static EventLoop.
   */
  private final Trigger offTrigger;

  /** If this trajectory us currently running */
  private boolean isActive = false;

  /** The time that the previous trajectories took up */
  private double timeOffset = 0.0;

  private TrajectorySample<?> currentSample;

  /**
   * Constructs an AutoTrajectory.
   *
   * @param name The trajectory name.
   * @param trajectory The trajectory samples.
   * @param poseSupplier The pose supplier.
   * @param controller The controller function.
   * @param mirrorTrajectory Getter that determines whether to mirror trajectory.
   * @param trajectoryLogger Optional trajectory logger.
   * @param driveSubsystem Drive subsystem.
   * @param routine Event loop.
   * @param bindings {@link Choreo#createAutoFactory}
   */
  <SampleType extends TrajectorySample<SampleType>> AutoTrajectory(
      String name,
      Trajectory<SampleType> trajectory,
      Supplier<Pose2d> poseSupplier,
      BiConsumer<Pose2d, SampleType> controller,
      BooleanSupplier mirrorTrajectory,
      Optional<TrajectoryLogger<SampleType>> trajectoryLogger,
      Subsystem driveSubsystem,
      AutoRoutine routine,
      AutoBindings bindings) {
    this.name = name;
    this.trajectory = trajectory;
    this.poseSupplier = poseSupplier;
    this.controller = controller;
    this.mirrorTrajectory = mirrorTrajectory;
    this.driveSubsystem = driveSubsystem;
    this.routine = routine;
    this.offTrigger = new Trigger(routine.loop(), () -> false);
    this.trajectoryLogger =
        trajectoryLogger.isPresent()
            ? trajectoryLogger.get()
            : new TrajectoryLogger<SampleType>() {
              public void accept(Trajectory<SampleType> t, Boolean u) {}
            };

    bindings.getBindings().forEach((key, value) -> active().and(atTime(key)).onTrue(value));
  }

  /**
   * Returns the time since the start of the current trajectory
   *
   * @return The time since the start of the current trajectory
   */
  private double timeIntoTrajectory() {
    return timer.get() + timeOffset;
  }

  /**
   * Returns the total time of all the trajectories
   *
   * @return The total time of all the trajectories
   */
  private double totalTime() {
    return trajectory.getTotalTime();
  }

  @SuppressWarnings("unchecked")
  private void logTrajectory(boolean starting) {
    TrajectorySample<?> sample = trajectory.getInitialSample();
    if (sample == null) {
      return;
    } else if (sample instanceof SwerveSample) {
      TrajectoryLogger<SwerveSample> swerveLogger =
          (TrajectoryLogger<SwerveSample>) trajectoryLogger;
      Trajectory<SwerveSample> swerveTrajectory = (Trajectory<SwerveSample>) trajectory;
      swerveLogger.accept(swerveTrajectory, starting);
    } else if (sample instanceof DifferentialSample) {
      TrajectoryLogger<DifferentialSample> differentialLogger =
          (TrajectoryLogger<DifferentialSample>) trajectoryLogger;
      Trajectory<DifferentialSample> differentialTrajectory =
          (Trajectory<DifferentialSample>) trajectory;
      differentialLogger.accept(differentialTrajectory, starting);
    }
    ;
  }

  private void cmdInitialize() {
    timer.restart();
    isActive = true;
    timeOffset = 0.0;
    logTrajectory(true);
    routine.recentTrajectory = this;
  }

  @SuppressWarnings("unchecked")
  private void cmdExecute() {
    TrajectorySample<?> sample =
        this.trajectory.sampleAt(timeIntoTrajectory(), mirrorTrajectory.getAsBoolean());

    if (sample instanceof SwerveSample) {
      BiConsumer<Pose2d, SwerveSample> swerveController =
          (BiConsumer<Pose2d, SwerveSample>) this.controller;
      SwerveSample swerveSample = (SwerveSample) sample;
      swerveController.accept(poseSupplier.get(), swerveSample);
    } else if (sample instanceof DifferentialSample) {
      BiConsumer<Pose2d, DifferentialSample> differentialController =
          (BiConsumer<Pose2d, DifferentialSample>) this.controller;
      DifferentialSample differentialSample = (DifferentialSample) sample;
      differentialController.accept(poseSupplier.get(), differentialSample);
    }

    currentSample = sample;
  }

  @SuppressWarnings("unchecked")
  private void cmdEnd(boolean interrupted) {
    timer.stop();
    if (interrupted) {
      if (currentSample instanceof SwerveSample) {
        BiConsumer<Pose2d, SwerveSample> swerveController =
            (BiConsumer<Pose2d, SwerveSample>) this.controller;
        SwerveSample swerveSample = (SwerveSample) currentSample;
        swerveController.accept(currentSample.getPose(), swerveSample);
      } else if (currentSample instanceof DifferentialSample) {
        BiConsumer<Pose2d, DifferentialSample> differentialController =
            (BiConsumer<Pose2d, DifferentialSample>) this.controller;
        DifferentialSample differentialSample = (DifferentialSample) currentSample;
        differentialController.accept(currentSample.getPose(), differentialSample);
      }
    } else {
      TrajectorySample<?> sample = this.trajectory.getFinalSample();

      if (sample instanceof SwerveSample) {
        BiConsumer<Pose2d, SwerveSample> swerveController =
            (BiConsumer<Pose2d, SwerveSample>) this.controller;
        SwerveSample swerveSample = (SwerveSample) sample;
        swerveController.accept(poseSupplier.get(), swerveSample);
      } else if (sample instanceof DifferentialSample) {
        BiConsumer<Pose2d, DifferentialSample> differentialController =
            (BiConsumer<Pose2d, DifferentialSample>) this.controller;
        DifferentialSample differentialSample = (DifferentialSample) sample;
        differentialController.accept(poseSupplier.get(), differentialSample);
      }
    }
    isActive = false;
    logTrajectory(false);
  }

  private boolean cmdIsFinished() {
    return timeIntoTrajectory() > totalTime() || !routine.isActive;
  }

  /**
   * Creates a command that allocates the drive subsystem and follows the trajectory using the
   * factories control function
   *
   * @return The command that will follow the trajectory
   */
  public Command cmd() {
    // if the trajectory is empty, return a command that will print an error
    if (trajectory.samples().isEmpty()) {
      return driveSubsystem
          .runOnce(
              () -> {
                DriverStation.reportError("[Choreo] Trajectory " + name + " has no samples", false);
              })
          .withName("Trajectory_" + name);
    }
    return new FunctionalCommand(
            this::cmdInitialize,
            this::cmdExecute,
            this::cmdEnd,
            this::cmdIsFinished,
            driveSubsystem)
        .withName("Trajectory_" + name);
  }

  /**
   * Will get the starting pose of the trajectory.
   *
   * <p>This position is mirrored based on the {@code mirrorTrajectory} boolean supplier in the
   * factory used to make this trajectory
   *
   * @return The starting pose
   */
  public Optional<Pose2d> getInitialPose() {
    if (trajectory.samples().isEmpty()) {
      return Optional.empty();
    }
    return Optional.of(trajectory.getInitialPose(mirrorTrajectory.getAsBoolean()));
  }

  /**
   * Will get the ending pose of the trajectory.
   *
   * <p>This position is mirrored based on the {@code mirrorTrajectory} boolean supplier in the
   * factory used to make this trajectory
   *
   * @return The starting pose
   */
  public Optional<Pose2d> getFinalPose() {
    if (trajectory.samples().isEmpty()) {
      return Optional.empty();
    }
    return Optional.of(trajectory.getFinalPose(mirrorTrajectory.getAsBoolean()));
  }

  /**
   * Returns a trigger that is true while the trajectory is scheduled.
   *
   * @return A trigger that is true while the trajectory is scheduled.
   */
  public Trigger active() {
<<<<<<< HEAD
    return new Trigger(routine.loop(), () -> this.isActive);
=======
    return new Trigger(routine.loop(), () -> this.isActive && routine.isActive);
>>>>>>> d534ba42
  }

  /**
   * Returns a trigger that is true while the command is not scheduled.
   *
   * <p>The same as calling <code>active().negate()</code>.
   *
   * @return A trigger that is true while the command is not scheduled.
   */
  public Trigger inactive() {
    return active().negate();
  }

  /**
   * Returns a trigger that rises to true when the trajectory ends and falls when another trajectory
   * is run.
   *
   * <p>This is different from inactive() in a few ways.
   *
   * <ul>
   *   <li>This will never be true if the trajectory is interupted
   *   <li>This will never be true before the trajectory is run
   *   <li>This will fall when another trajectory is run
   * </ul>
   *
   * <p>Why does the trigger fall when a new trajecory is scheduled?
   *
   * <pre><code>
   * //Given this code segment
   * Trigger hasGamepiece = ...;
   * Trigger noGamepiece = hasGamepiece.negate();
   *
   * AutoTrajectory rushMidTraj = ...;
   * AutoTrajectory goShootGamepiece = ...;
   * AutoTrajectory pickupAnotherGamepiece = ...;
   *
   * routine.enabled().onTrue(rushMidTraj.cmd());
   *
   * rushMidTraj.done().and(noGamepiece).onTrue(pickupAnotherGamepiece.cmd());
   * rushMidTraj.done().and(hasGamepiece).onTrue(goShootGamepiece.cmd());
   *
   * // If done never falls when a new trajectory is scheduled
   * // then these triggers leak into the next trajectory, causing the next note pickup
   * // to trigger goShootGamepiece.cmd() even if we no longer care about these checks
   * </code></pre>
   *
   * @return A trigger that is true when the trajectoy is finished.
   */
  public Trigger done() {
<<<<<<< HEAD
    return inactive().and(new Trigger(routine.loop(), () -> routine.isMostRecentTrajectory(this)));
=======
    return new Trigger(
        routine.loop(),
        new BooleanSupplier() {
          boolean wasJustActive = false;

          public boolean getAsBoolean() {
            if (isActive) {
              wasJustActive = true;
            } else if (wasJustActive) {
              wasJustActive = false;
              return true;
            }
            return false;
          }
        });
>>>>>>> d534ba42
  }

  /**
   * Returns a trigger that will go true for 1 cycle when the desired time has elapsed
   *
   * @param timeSinceStart The time since the command started in seconds.
   * @return A trigger that is true when timeSinceStart has elapsed.
   */
  public Trigger atTime(double timeSinceStart) {
    // The timer shhould never be negative so report this as a warning
    if (timeSinceStart < 0) {
      DriverStation.reportWarning("[Choreo] Trigger time cannot be negative for " + name, true);
      return offTrigger;
    }

    // The timer should never exceed the total trajectory time so report this as a warning
    if (timeSinceStart > totalTime()) {
      DriverStation.reportWarning(
          "[Choreo] Trigger time cannot be greater than total trajectory time for " + name, true);
      return offTrigger;
    }

    // Make the trigger only be high for 1 cycle when the time has elapsed,
    // this is needed for better support of multi-time triggers for multi events
    return new Trigger(
        routine.loop(),
        new BooleanSupplier() {
          double lastTimestamp = timer.get();

          public boolean getAsBoolean() {
            double nowTimestamp = timer.get();
            try {
              return lastTimestamp < nowTimestamp && nowTimestamp >= timeSinceStart;
            } finally {
              lastTimestamp = nowTimestamp;
            }
          }
        });
  }

  /**
   * Returns a trigger that is true when the event with the given name has been reached based on
   * time.
   *
   * <p>A warning will be printed to the DriverStation if the event is not found and the trigger
   * will always be false.
   *
   * @param eventName The name of the event.
   * @return A trigger that is true when the event with the given name has been reached based on
   *     time.
   * @see <a href="https://sleipnirgroup.github.io/Choreo/usage/editing-paths/#event-markers">Event
   *     Markers in the GUI</a>
   */
  public Trigger atTime(String eventName) {
    boolean foundEvent = false;
    Trigger trig = offTrigger;

    for (var event : trajectory.getEvents(eventName)) {
      // This could create alot of objects, could be done a more efficient way
      // with having it all be 1 trigger that just has a list of times and checks each one each
      // cycle
      // or something like that. If choreo starts proposing memory issues we can look into this.
      trig = trig.or(atTime(event.timestamp));
      foundEvent = true;
    }

    // The user probably expects an event to exist if they're trying to do something at that event,
    // report the missing event.
    if (!foundEvent) {
      DriverStation.reportWarning(
          "[Choreo] Event \"" + eventName + "\" not found for " + name, true);
    }

    return trig;
  }

  /**
   * Returns a trigger that is true when the robot is within toleranceMeters of the given pose.
   *
   * <p>This position is mirrored based on the {@code mirrorTrajectory} boolean supplier in the
   * factory used to make this trajectory.
   *
   * @param pose The pose to check against
   * @param toleranceMeters The tolerance in meters.
   * @return A trigger that is true when the robot is within toleranceMeters of the given pose.
   */
  public Trigger atPose(Pose2d pose, double toleranceMeters) {
    Translation2d checkedTrans =
        mirrorTrajectory.getAsBoolean()
            ? AllianceFlipUtil.flip(pose.getTranslation())
            : pose.getTranslation();
    return new Trigger(
        routine.loop(),
        () -> {
          Translation2d currentTrans = poseSupplier.get().getTranslation();
          return currentTrans.getDistance(checkedTrans) < toleranceMeters;
        });
  }

  /**
   * Returns a trigger that is true when the robot is within toleranceMeters of the given events
   * pose.
   *
   * <p>A warning will be printed to the DriverStation if the event is not found and the trigger
   * will always be false.
   *
   * @param eventName The name of the event.
   * @param toleranceMeters The tolerance in meters.
   * @return A trigger that is true when the robot is within toleranceMeters of the given events
   *     pose.
   * @see <a href="https://sleipnirgroup.github.io/Choreo/usage/editing-paths/#event-markers">Event
   *     Markers in the GUI</a>
   */
  public Trigger atPose(String eventName, double toleranceMeters) {
    boolean foundEvent = false;
    Trigger trig = offTrigger;

    for (var event : trajectory.getEvents(eventName)) {
      // This could create alot of objects, could be done a more efficient way
      // with having it all be 1 trigger that just has a list of possess and checks each one each
      // cycle or something like that.
      // If choreo starts proposing memory issues we can look into this.
      Pose2d pose = trajectory.sampleAt(event.timestamp, mirrorTrajectory.getAsBoolean()).getPose();
      trig = trig.or(atPose(pose, toleranceMeters));
      foundEvent = true;
    }

    // The user probably expects an event to exist if they're trying to do something at that event,
    // report the missing event.
    if (!foundEvent) {
      DriverStation.reportWarning(
          "[Choreo] Event \"" + eventName + "\" not found for " + name, true);
    }

    return trig;
  }

  /**
   * Returns a trigger that is true when the robot is within 3 inches of the given events pose.
   *
   * <p>A warning will be printed to the DriverStation if the event is not found and the trigger
   * will always be false.
   *
   * @param eventName The name of the event.
   * @return A trigger that is true when the robot is within 3 inches of the given events pose.
   * @see <a href="https://sleipnirgroup.github.io/Choreo/usage/editing-paths/#event-markers">Event
   *     Markers in the GUI</a>
   */
  public Trigger atPose(String eventName) {
    return atPose(eventName, DEFAULT_TOLERANCE_METERS);
  }

  /**
   * Returns a trigger that is true when the event with the given name has been reached based on
   * time and the robot is within toleranceMeters of the given events pose.
   *
   * <p>A warning will be printed to the DriverStation if the event is not found and the trigger
   * will always be false.
   *
   * @param eventName The name of the event.
   * @param toleranceMeters The tolerance in meters.
   * @return A trigger that is true when the event with the given name has been reached based on
   *     time and the robot is within toleranceMeters of the given events pose.
   * @see <a href="https://sleipnirgroup.github.io/Choreo/usage/editing-paths/#event-markers">Event
   *     Markers in the GUI</a>
   */
  public Trigger atTimeAndPlace(String eventName, double toleranceMeters) {
    return atTime(eventName).and(atPose(eventName, toleranceMeters));
  }

  /**
   * Returns a trigger that is true when the event with the given name has been reached based on
   * time and the robot is within 3 inches of the given events pose.
   *
   * <p>A warning will be printed to the DriverStation if the event is not found and the trigger
   * will always be false.
   *
   * @param eventName The name of the event.
   * @return A trigger that is true when the event with the given name has been reached based on
   *     time and the robot is within 3 inches of the given events pose.
   * @see <a href="https://sleipnirgroup.github.io/Choreo/usage/editing-paths/#event-markers">Event
   *     Markers in the GUI</a>
   */
  public Trigger atTimeAndPlace(String eventName) {
    return atTimeAndPlace(eventName, DEFAULT_TOLERANCE_METERS);
  }

  /**
   * Returns an array of all the timestamps of the events with the given name.
   *
   * @param eventName The name of the event.
   * @return An array of all the timestamps of the events with the given name.
   * @see <a href="https://sleipnirgroup.github.io/Choreo/usage/editing-paths/#event-markers">Event
   *     Markers in the GUI</a>
   */
  public double[] collectEventTimes(String eventName) {
    return trajectory.getEvents(eventName).stream().mapToDouble(e -> e.timestamp).toArray();
  }

  /**
   * Returns an array of all the poses of the events with the given name.
   *
   * @param eventName The name of the event.
   * @return An array of all the poses of the events with the given name.
   * @see <a href="https://sleipnirgroup.github.io/Choreo/usage/editing-paths/#event-markers">Event
   *     Markers in the GUI</a>
   */
  public Pose2d[] collectEventPoses(String eventName) {
    var times = collectEventTimes(eventName);
    var poses = new Pose2d[times.length];
    for (int i = 0; i < times.length; i++) {
      poses[i] = trajectory.sampleAt(times[i], mirrorTrajectory.getAsBoolean()).getPose();
    }
    return poses;
  }

  @Override
  public boolean equals(Object obj) {
<<<<<<< HEAD
    if (obj instanceof AutoTrajectory) {
      AutoTrajectory other = (AutoTrajectory) obj;
      return this.name.equals(other.name);
    }
    return false;
=======
    return obj instanceof AutoTrajectory traj && name.equals(traj.name);
>>>>>>> d534ba42
  }
}<|MERGE_RESOLUTION|>--- conflicted
+++ resolved
@@ -267,11 +267,7 @@
    * @return A trigger that is true while the trajectory is scheduled.
    */
   public Trigger active() {
-<<<<<<< HEAD
     return new Trigger(routine.loop(), () -> this.isActive);
-=======
-    return new Trigger(routine.loop(), () -> this.isActive && routine.isActive);
->>>>>>> d534ba42
   }
 
   /**
@@ -321,25 +317,7 @@
    * @return A trigger that is true when the trajectoy is finished.
    */
   public Trigger done() {
-<<<<<<< HEAD
     return inactive().and(new Trigger(routine.loop(), () -> routine.isMostRecentTrajectory(this)));
-=======
-    return new Trigger(
-        routine.loop(),
-        new BooleanSupplier() {
-          boolean wasJustActive = false;
-
-          public boolean getAsBoolean() {
-            if (isActive) {
-              wasJustActive = true;
-            } else if (wasJustActive) {
-              wasJustActive = false;
-              return true;
-            }
-            return false;
-          }
-        });
->>>>>>> d534ba42
   }
 
   /**
@@ -558,14 +536,6 @@
 
   @Override
   public boolean equals(Object obj) {
-<<<<<<< HEAD
-    if (obj instanceof AutoTrajectory) {
-      AutoTrajectory other = (AutoTrajectory) obj;
-      return this.name.equals(other.name);
-    }
-    return false;
-=======
     return obj instanceof AutoTrajectory traj && name.equals(traj.name);
->>>>>>> d534ba42
   }
 }