// Copyright (c) Choreo contributors

package choreo.auto;

import choreo.Choreo;
import choreo.Choreo.TrajectoryLogger;
import choreo.auto.AutoFactory.AutoBindings;
import choreo.trajectory.DifferentialSample;
import choreo.trajectory.SwerveSample;
import choreo.trajectory.Trajectory;
import choreo.trajectory.TrajectorySample;
import choreo.util.AllianceFlipUtil;
import edu.wpi.first.math.geometry.Pose2d;
import edu.wpi.first.math.geometry.Translation2d;
import edu.wpi.first.math.util.Units;
import edu.wpi.first.wpilibj.DriverStation;
import edu.wpi.first.wpilibj.Timer;
import edu.wpi.first.wpilibj2.command.Command;
import edu.wpi.first.wpilibj2.command.FunctionalCommand;
import edu.wpi.first.wpilibj2.command.Subsystem;
import edu.wpi.first.wpilibj2.command.button.Trigger;
import java.util.Optional;
import java.util.function.BiConsumer;
import java.util.function.BooleanSupplier;
import java.util.function.Supplier;

/**
 * A class that represents a trajectory that can be used in an autonomous routine and have triggers
 * based off of it.
 */
public class AutoTrajectory {
  // For any devs looking through this class wondering
  // about all the type casting and `?` for generics it's intentional.
  // My goal was to make the sample type minimally leak into user code
  // so you don't have to retype the sample type everywhere in your auto
  // code. This also makes the places with generics exposed to users few
  // and far between. This helps with more novice users

  private static final double DEFAULT_TOLERANCE_METERS = Units.inchesToMeters(3);

  private final String name;
  private final Trajectory<? extends TrajectorySample<?>> trajectory;
  private final TrajectoryLogger<? extends TrajectorySample<?>> trajectoryLogger;
  private final Supplier<Pose2d> poseSupplier;
  private final BiConsumer<Pose2d, ? extends TrajectorySample<?>> controller;
  private final BooleanSupplier mirrorTrajectory;
  private final Timer timer = new Timer();
  private final Subsystem driveSubsystem;
  private final AutoRoutine routine;

  /**
   * A way to create slightly less triggers for alot of actions. Not static as to not leak triggers
   * made here into another static EventLoop.
   */
  private final Trigger offTrigger;

  /** If this trajectory us currently running */
  private boolean isActive = false;

  /** If the trajectory ran to completion */
  private boolean isCompleted = false;

  /**
   * Constructs an AutoTrajectory.
   *
   * @param name The trajectory name.
   * @param trajectory The trajectory samples.
   * @param poseSupplier The pose supplier.
   * @param controller The controller function.
   * @param mirrorTrajectory Getter that determines whether to mirror trajectory.
   * @param trajectoryLogger Optional trajectory logger.
   * @param driveSubsystem Drive subsystem.
   * @param routine Event loop.
   * @param bindings {@link Choreo#createAutoFactory}
   */
  <SampleType extends TrajectorySample<SampleType>> AutoTrajectory(
      String name,
      Trajectory<SampleType> trajectory,
      Supplier<Pose2d> poseSupplier,
      BiConsumer<Pose2d, SampleType> controller,
      BooleanSupplier mirrorTrajectory,
      Optional<TrajectoryLogger<SampleType>> trajectoryLogger,
      Subsystem driveSubsystem,
      AutoRoutine routine,
      AutoBindings bindings) {
    this.name = name;
    this.trajectory = trajectory;
    this.poseSupplier = poseSupplier;
    this.controller = controller;
    this.mirrorTrajectory = mirrorTrajectory;
    this.driveSubsystem = driveSubsystem;
    this.routine = routine;
    this.offTrigger = new Trigger(routine.loop(), () -> false);
    this.trajectoryLogger =
        trajectoryLogger.isPresent()
            ? trajectoryLogger.get()
            : new TrajectoryLogger<SampleType>() {
              public void accept(Trajectory<SampleType> t, Boolean u) {}
            };

    bindings.getBindings().forEach((key, value) -> active().and(atTime(key)).onTrue(value));
  }

  @SuppressWarnings("unchecked")
  private void logTrajectory(boolean starting) {
    TrajectorySample<?> sample = trajectory.getInitialSample(false);
    if (sample == null) {
      return;
    } else if (sample instanceof SwerveSample) {
      TrajectoryLogger<SwerveSample> swerveLogger =
          (TrajectoryLogger<SwerveSample>) trajectoryLogger;
      Trajectory<SwerveSample> swerveTrajectory = (Trajectory<SwerveSample>) trajectory;
      swerveLogger.accept(swerveTrajectory, starting);
    } else if (sample instanceof DifferentialSample) {
      TrajectoryLogger<DifferentialSample> differentialLogger =
          (TrajectoryLogger<DifferentialSample>) trajectoryLogger;
      Trajectory<DifferentialSample> differentialTrajectory =
          (Trajectory<DifferentialSample>) trajectory;
      differentialLogger.accept(differentialTrajectory, starting);
    }
    ;
  }

  private void cmdInitialize() {
    timer.restart();
    isActive = true;
    isCompleted = false;
    logTrajectory(true);
  }

  @SuppressWarnings("unchecked")
  private void cmdExecute() {
    var sample = trajectory.sampleAt(timer.get(), mirrorTrajectory.getAsBoolean());
    if (sample instanceof SwerveSample swerveSample) {
      var swerveController = (BiConsumer<Pose2d, SwerveSample>) this.controller;
      swerveController.accept(poseSupplier.get(), swerveSample);
    } else if (sample instanceof DifferentialSample differentialSample) {
      var differentialController = (BiConsumer<Pose2d, DifferentialSample>) this.controller;
      differentialController.accept(poseSupplier.get(), differentialSample);
    }
  }

  private void cmdEnd(boolean interrupted) {
    timer.stop();
    isActive = false;
    isCompleted = !interrupted;
    cmdExecute(); // will force the controller to be fed the final sample
    logTrajectory(false);
  }

  private boolean cmdIsFinished() {
    return timer.get() > trajectory.getTotalTime() || !routine.isActive;
  }

  /**
   * Creates a command that allocates the drive subsystem and follows the trajectory using the
   * factories control function
   *
   * @return The command that will follow the trajectory
   */
  public Command cmd() {
    // if the trajectory is empty, return a command that will print an error
    if (trajectory.samples().isEmpty()) {
      return driveSubsystem
          .runOnce(
              () -> {
                DriverStation.reportError("[Choreo] Trajectory " + name + " has no samples", false);
              })
          .withName("Trajectory_" + name);
    }
    return new FunctionalCommand(
            this::cmdInitialize,
            this::cmdExecute,
            this::cmdEnd,
            this::cmdIsFinished,
            driveSubsystem)
        .withName("Trajectory_" + name);
  }

  /**
   * Will get the underlying {@link Trajectory} object.
   *
   * <p><b>WARNING:</b> This method is not type safe and should be used with caution. The sample
   * type of the trajectory should be known before calling this method.
   *
   * @param <SampleType> The type of the trajectory samples.
   * @return The underlying {@link Trajectory} object.
   */
  @SuppressWarnings("unchecked")
  public <SampleType extends TrajectorySample<SampleType>>
      Trajectory<SampleType> getRawTrajectory() {
    return (Trajectory<SampleType>) trajectory;
  }

  /**
   * Will get the starting pose of the trajectory.
   *
   * <p>This position is mirrored based on the {@code mirrorTrajectory} boolean supplier in the
   * factory used to make this trajectory
   *
   * @return The starting pose
   */
  public Optional<Pose2d> getInitialPose() {
    if (trajectory.samples().isEmpty()) {
      return Optional.empty();
    }
    return Optional.ofNullable(trajectory.getInitialPose(mirrorTrajectory.getAsBoolean()));
  }

  /**
   * Will get the ending pose of the trajectory.
   *
   * <p>This position is mirrored based on the {@code mirrorTrajectory} boolean supplier in the
   * factory used to make this trajectory
   *
   * @return The starting pose
   */
  public Optional<Pose2d> getFinalPose() {
    if (trajectory.samples().isEmpty()) {
      return Optional.empty();
    }
    return Optional.ofNullable(trajectory.getFinalPose(mirrorTrajectory.getAsBoolean()));
  }

  /**
   * Returns a trigger that is true while the trajectory is scheduled.
   *
   * @return A trigger that is true while the trajectory is scheduled.
   */
  public Trigger active() {
    return new Trigger(routine.loop(), () -> this.isActive && routine.isActive);
  }

  /**
   * Returns a trigger that is true while the command is not scheduled.
   *
   * <p>The same as calling <code>active().negate()</code>.
   *
   * @return A trigger that is true while the command is not scheduled.
   */
  public Trigger inactive() {
    return active().negate();
  }

  /**
   * Returns a trigger that rises to true when the trajectory ends and falls when another trajectory
   * is run.
<<<<<<< HEAD
   *
   * <p>This is different from inactive() in a few ways.
   *
   * <ul>
   *   <li>This will never be true if the trajectory is interupted
   *   <li>This will never be true before the trajectory is run
   *   <li>This will fall when another trajectory is run
   * </ul>
   *
   * <p>Why does the trigger fall when a new trajecory is scheduled?
   *
   * <pre><code>
   * //Given this code segment
=======
   *
   * <p>This is different from inactive() in a few ways.
   *
   * <ul>
   *   <li>This will never be true if the trajectory is interupted
   *   <li>This will never be true before the trajectory is run
   *   <li>This will fall the next cycle after the trajectory ends
   * </ul>
   *
   * <p>Why does the trigger need to fall?
   *
   * <pre><code>
   * //Lets say we had this code segment
>>>>>>> 453a0c82
   * Trigger hasGamepiece = ...;
   * Trigger noGamepiece = hasGamepiece.negate();
   *
   * AutoTrajectory rushMidTraj = ...;
   * AutoTrajectory goShootGamepiece = ...;
   * AutoTrajectory pickupAnotherGamepiece = ...;
   *
   * routine.enabled().onTrue(rushMidTraj.cmd());
   *
<<<<<<< HEAD
   * rushMidTraj.done().and(noGamepiece).onTrue(pickupAnotherGamepiece.cmd());
   * rushMidTraj.done().and(hasGamepiece).onTrue(goShootGamepiece.cmd());
=======
   * rushMidTraj.done(10).and(noGamepiece).onTrue(pickupAnotherGamepiece.cmd());
   * rushMidTraj.done(10).and(hasGamepiece).onTrue(goShootGamepiece.cmd());
>>>>>>> 453a0c82
   *
   * // If done never falls when a new trajectory is scheduled
   * // then these triggers leak into the next trajectory, causing the next note pickup
   * // to trigger goShootGamepiece.cmd() even if we no longer care about these checks
   * </code></pre>
   *
<<<<<<< HEAD
   * @return A trigger that is true when the trajectoy is finished.
   */
  public Trigger done() {
    return inactive()
        .and(
            new Trigger(
                routine.loop(), () -> routine.isMostRecentTrajectory(this) && routine.isActive));
=======
   * @param cyclesToDelay The number of cycles to delay the trigger from rising to true.
   * @return A trigger that is true when the trajectoy is finished.
   */
  public Trigger done(int cyclesToDelay) {
    BooleanSupplier checker =
        new BooleanSupplier() {
          /** The last used value for trajectory completeness */
          boolean lastCompleteness = false;

          /** The cycle to be true for */
          int cycleTarget = -1;

          @Override
          public boolean getAsBoolean() {
            if (!isCompleted) {
              // update last seen value
              lastCompleteness = false;
              return false;
            }
            if (!lastCompleteness && isCompleted) {
              // if just flipped to completed update last seen value
              // and store the cycleTarget based of the current cycle
              lastCompleteness = true;
              cycleTarget = routine.pollCount() + cyclesToDelay;
            }
            // finally if check the cycle matches the target
            return routine.pollCount() == cycleTarget;
          }
        };
    return inactive().and(new Trigger(routine.loop(), checker));
  }

  /**
   * Returns a trigger that rises to true when the trajectory ends and falls when another trajectory
   * is run.
   *
   * <p>This is different from inactive() in a few ways.
   *
   * <ul>
   *   <li>This will never be true if the trajectory is interupted
   *   <li>This will never be true before the trajectory is run
   *   <li>This will fall the next cycle after the trajectory ends
   * </ul>
   *
   * <p>Why does the trigger need to fall?
   *
   * <pre><code>
   * //Lets say we had this code segment
   * Trigger hasGamepiece = ...;
   * Trigger noGamepiece = hasGamepiece.negate();
   *
   * AutoTrajectory rushMidTraj = ...;
   * AutoTrajectory goShootGamepiece = ...;
   * AutoTrajectory pickupAnotherGamepiece = ...;
   *
   * routine.enabled().onTrue(rushMidTraj.cmd());
   *
   * rushMidTraj.done().and(noGamepiece).onTrue(pickupAnotherGamepiece.cmd());
   * rushMidTraj.done().and(hasGamepiece).onTrue(goShootGamepiece.cmd());
   *
   * // If done never falls when a new trajectory is scheduled
   * // then these triggers leak into the next trajectory, causing the next note pickup
   * // to trigger goShootGamepiece.cmd() even if we no longer care about these checks
   * </code></pre>
   *
   * @return A trigger that is true when the trajectoy is finished.
   */
  public Trigger done() {
    return done(0);
>>>>>>> 453a0c82
  }

  /**
   * Returns a trigger that will go true for 1 cycle when the desired time has elapsed
   *
   * @param timeSinceStart The time since the command started in seconds.
   * @return A trigger that is true when timeSinceStart has elapsed.
   */
  public Trigger atTime(double timeSinceStart) {
    // The timer shhould never be negative so report this as a warning
    if (timeSinceStart < 0) {
      DriverStation.reportWarning("[Choreo] Trigger time cannot be negative for " + name, true);
      return offTrigger;
    }

    // The timer should never exceed the total trajectory time so report this as a warning
    if (timeSinceStart > trajectory.getTotalTime()) {
      DriverStation.reportWarning(
          "[Choreo] Trigger time cannot be greater than total trajectory time for " + name, true);
      return offTrigger;
    }

    // Make the trigger only be high for 1 cycle when the time has elapsed,
    // this is needed for better support of multi-time triggers for multi events
    return new Trigger(
        routine.loop(),
        new BooleanSupplier() {
          double lastTimestamp = timer.get();

          public boolean getAsBoolean() {
            double nowTimestamp = timer.get();
            try {
              return lastTimestamp < nowTimestamp && nowTimestamp >= timeSinceStart;
            } finally {
              lastTimestamp = nowTimestamp;
            }
          }
        });
  }

  /**
   * Returns a trigger that is true when the event with the given name has been reached based on
   * time.
   *
   * <p>A warning will be printed to the DriverStation if the event is not found and the trigger
   * will always be false.
   *
   * @param eventName The name of the event.
   * @return A trigger that is true when the event with the given name has been reached based on
   *     time.
   * @see <a href="https://sleipnirgroup.github.io/Choreo/usage/editing-paths/#event-markers">Event
   *     Markers in the GUI</a>
   */
  public Trigger atTime(String eventName) {
    boolean foundEvent = false;
    Trigger trig = offTrigger;

    for (var event : trajectory.getEvents(eventName)) {
      // This could create alot of objects, could be done a more efficient way
      // with having it all be 1 trigger that just has a list of times and checks each one each
      // cycle
      // or something like that. If choreo starts proposing memory issues we can look into this.
      trig = trig.or(atTime(event.timestamp));
      foundEvent = true;
    }

    // The user probably expects an event to exist if they're trying to do something at that event,
    // report the missing event.
    if (!foundEvent) {
      DriverStation.reportWarning(
          "[Choreo] Event \"" + eventName + "\" not found for " + name, true);
    }

    return trig;
  }

  /**
   * Returns a trigger that is true when the robot is within toleranceMeters of the given pose.
   *
   * <p>This position is mirrored based on the {@code mirrorTrajectory} boolean supplier in the
   * factory used to make this trajectory.
   *
   * @param pose The pose to check against
   * @param toleranceMeters The tolerance in meters.
   * @return A trigger that is true when the robot is within toleranceMeters of the given pose.
   */
  public Trigger atPose(Pose2d pose, double toleranceMeters) {
    Translation2d checkedTrans =
        mirrorTrajectory.getAsBoolean()
            ? AllianceFlipUtil.flip(pose.getTranslation())
            : pose.getTranslation();
    return new Trigger(
        routine.loop(),
        () -> {
          Translation2d currentTrans = poseSupplier.get().getTranslation();
          return currentTrans.getDistance(checkedTrans) < toleranceMeters;
        });
  }

  /**
   * Returns a trigger that is true when the robot is within toleranceMeters of the given events
   * pose.
   *
   * <p>A warning will be printed to the DriverStation if the event is not found and the trigger
   * will always be false.
   *
   * @param eventName The name of the event.
   * @param toleranceMeters The tolerance in meters.
   * @return A trigger that is true when the robot is within toleranceMeters of the given events
   *     pose.
   * @see <a href="https://sleipnirgroup.github.io/Choreo/usage/editing-paths/#event-markers">Event
   *     Markers in the GUI</a>
   */
  public Trigger atPose(String eventName, double toleranceMeters) {
    boolean foundEvent = false;
    Trigger trig = offTrigger;

    for (var event : trajectory.getEvents(eventName)) {
      // This could create alot of objects, could be done a more efficient way
      // with having it all be 1 trigger that just has a list of possess and checks each one each
      // cycle or something like that.
      // If choreo starts proposing memory issues we can look into this.
      Pose2d pose = trajectory.sampleAt(event.timestamp, mirrorTrajectory.getAsBoolean()).getPose();
      trig = trig.or(atPose(pose, toleranceMeters));
      foundEvent = true;
    }

    // The user probably expects an event to exist if they're trying to do something at that event,
    // report the missing event.
    if (!foundEvent) {
      DriverStation.reportWarning(
          "[Choreo] Event \"" + eventName + "\" not found for " + name, true);
    }

    return trig;
  }

  /**
   * Returns a trigger that is true when the robot is within 3 inches of the given events pose.
   *
   * <p>A warning will be printed to the DriverStation if the event is not found and the trigger
   * will always be false.
   *
   * @param eventName The name of the event.
   * @return A trigger that is true when the robot is within 3 inches of the given events pose.
   * @see <a href="https://sleipnirgroup.github.io/Choreo/usage/editing-paths/#event-markers">Event
   *     Markers in the GUI</a>
   */
  public Trigger atPose(String eventName) {
    return atPose(eventName, DEFAULT_TOLERANCE_METERS);
  }

  /**
   * Returns a trigger that is true when the event with the given name has been reached based on
   * time and the robot is within toleranceMeters of the given events pose.
   *
   * <p>A warning will be printed to the DriverStation if the event is not found and the trigger
   * will always be false.
   *
   * @param eventName The name of the event.
   * @param toleranceMeters The tolerance in meters.
   * @return A trigger that is true when the event with the given name has been reached based on
   *     time and the robot is within toleranceMeters of the given events pose.
   * @see <a href="https://sleipnirgroup.github.io/Choreo/usage/editing-paths/#event-markers">Event
   *     Markers in the GUI</a>
   */
  public Trigger atTimeAndPose(String eventName, double toleranceMeters) {
    return atTime(eventName).and(atPose(eventName, toleranceMeters));
  }

  /**
   * Returns a trigger that is true when the event with the given name has been reached based on
   * time and the robot is within 3 inches of the given events pose.
   *
   * <p>A warning will be printed to the DriverStation if the event is not found and the trigger
   * will always be false.
   *
   * @param eventName The name of the event.
   * @return A trigger that is true when the event with the given name has been reached based on
   *     time and the robot is within 3 inches of the given events pose.
   * @see <a href="https://sleipnirgroup.github.io/Choreo/usage/editing-paths/#event-markers">Event
   *     Markers in the GUI</a>
   */
  public Trigger atTimeAndPose(String eventName) {
    return atTimeAndPose(eventName, DEFAULT_TOLERANCE_METERS);
  }

  /**
   * Returns an array of all the timestamps of the events with the given name.
   *
   * @param eventName The name of the event.
   * @return An array of all the timestamps of the events with the given name.
   * @see <a href="https://sleipnirgroup.github.io/Choreo/usage/editing-paths/#event-markers">Event
   *     Markers in the GUI</a>
   */
  public double[] collectEventTimes(String eventName) {
    return trajectory.getEvents(eventName).stream().mapToDouble(e -> e.timestamp).toArray();
  }

  /**
   * Returns an array of all the poses of the events with the given name.
   *
   * @param eventName The name of the event.
   * @return An array of all the poses of the events with the given name.
   * @see <a href="https://sleipnirgroup.github.io/Choreo/usage/editing-paths/#event-markers">Event
   *     Markers in the GUI</a>
   */
  public Pose2d[] collectEventPoses(String eventName) {
    var times = collectEventTimes(eventName);
    var poses = new Pose2d[times.length];
    for (int i = 0; i < times.length; i++) {
      poses[i] = trajectory.sampleAt(times[i], mirrorTrajectory.getAsBoolean()).getPose();
    }
    return poses;
  }

  @Override
  public boolean equals(Object obj) {
    return obj instanceof AutoTrajectory traj && name.equals(traj.name);
  }
}<|MERGE_RESOLUTION|>--- conflicted
+++ resolved
@@ -245,21 +245,6 @@
   /**
    * Returns a trigger that rises to true when the trajectory ends and falls when another trajectory
    * is run.
-<<<<<<< HEAD
-   *
-   * <p>This is different from inactive() in a few ways.
-   *
-   * <ul>
-   *   <li>This will never be true if the trajectory is interupted
-   *   <li>This will never be true before the trajectory is run
-   *   <li>This will fall when another trajectory is run
-   * </ul>
-   *
-   * <p>Why does the trigger fall when a new trajecory is scheduled?
-   *
-   * <pre><code>
-   * //Given this code segment
-=======
    *
    * <p>This is different from inactive() in a few ways.
    *
@@ -273,7 +258,6 @@
    *
    * <pre><code>
    * //Lets say we had this code segment
->>>>>>> 453a0c82
    * Trigger hasGamepiece = ...;
    * Trigger noGamepiece = hasGamepiece.negate();
    *
@@ -283,28 +267,14 @@
    *
    * routine.enabled().onTrue(rushMidTraj.cmd());
    *
-<<<<<<< HEAD
-   * rushMidTraj.done().and(noGamepiece).onTrue(pickupAnotherGamepiece.cmd());
-   * rushMidTraj.done().and(hasGamepiece).onTrue(goShootGamepiece.cmd());
-=======
    * rushMidTraj.done(10).and(noGamepiece).onTrue(pickupAnotherGamepiece.cmd());
    * rushMidTraj.done(10).and(hasGamepiece).onTrue(goShootGamepiece.cmd());
->>>>>>> 453a0c82
    *
    * // If done never falls when a new trajectory is scheduled
    * // then these triggers leak into the next trajectory, causing the next note pickup
    * // to trigger goShootGamepiece.cmd() even if we no longer care about these checks
    * </code></pre>
    *
-<<<<<<< HEAD
-   * @return A trigger that is true when the trajectoy is finished.
-   */
-  public Trigger done() {
-    return inactive()
-        .and(
-            new Trigger(
-                routine.loop(), () -> routine.isMostRecentTrajectory(this) && routine.isActive));
-=======
    * @param cyclesToDelay The number of cycles to delay the trigger from rising to true.
    * @return A trigger that is true when the trajectoy is finished.
    */
@@ -374,7 +344,6 @@
    */
   public Trigger done() {
     return done(0);
->>>>>>> 453a0c82
   }
 
   /**
